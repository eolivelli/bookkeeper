/**
 * Licensed to the Apache Software Foundation (ASF) under one
 * or more contributor license agreements.  See the NOTICE file
 * distributed with this work for additional information
 * regarding copyright ownership.  The ASF licenses this file
 * to you under the Apache License, Version 2.0 (the
 * "License"); you may not use this file except in compliance
 * with the License.  You may obtain a copy of the License at
 *
 *     http://www.apache.org/licenses/LICENSE-2.0
 *
 * Unless required by applicable law or agreed to in writing, software
 * distributed under the License is distributed on an "AS IS" BASIS,
 * WITHOUT WARRANTIES OR CONDITIONS OF ANY KIND, either express or implied.
 * See the License for the specific language governing permissions and
 * limitations under the License.
 */
package org.apache.bookkeeper.proto;

import io.netty.channel.Channel;
import io.netty.util.Recycler;
import io.netty.util.Recycler.Handle;

import java.io.IOException;
import java.util.concurrent.TimeUnit;

import org.apache.bookkeeper.bookie.BookieException;
import org.apache.bookkeeper.net.BookieSocketAddress;
import org.apache.bookkeeper.proto.BookieProtocol.Request;
import org.apache.bookkeeper.proto.BookkeeperInternalCallbacks.WriteCallback;
import org.apache.bookkeeper.proto.DataFormats.LedgerType;
import org.apache.bookkeeper.util.MathUtils;
import org.slf4j.Logger;
import org.slf4j.LoggerFactory;

/**
 * Processes add entry requests
 */
class WriteEntryProcessor extends PacketProcessorBase implements WriteCallback {

    private final static Logger LOG = LoggerFactory.getLogger(WriteEntryProcessor.class);

    long startTimeNanos;

    protected void reset() {
        super.reset();
        startTimeNanos = -1L;
    }

    public static WriteEntryProcessor create(Request request, Channel channel,
                               BookieRequestProcessor requestProcessor) {
        WriteEntryProcessor wep = RECYCLER.get();
        wep.init(request, channel, requestProcessor);
        return wep;
    }

    @Override
    protected void processPacket() {
        assert (request instanceof BookieProtocol.AddRequest);
        BookieProtocol.AddRequest add = (BookieProtocol.AddRequest) request;

        if (requestProcessor.bookie.isReadOnly()) {
            LOG.warn("BookieServer is running in readonly mode,"
                    + " so rejecting the request from the client!");
            sendResponse(BookieProtocol.EREADONLY,
                         ResponseBuilder.buildErrorResponse(BookieProtocol.EREADONLY, add),
                         requestProcessor.addRequestStats);
            add.release();
            return;
        }

        startTimeNanos = MathUtils.nowInNano();
        int rc = BookieProtocol.EOK;
        try {
            final LedgerType ledgerType = LedgerType.FORCE_ON_JOURNAL;
            if (add.isRecoveryAdd()) {
                requestProcessor.bookie.recoveryAddEntry(add.getData(), ledgerType, this, channel, add.getMasterKey());
            } else {
<<<<<<< HEAD
                requestProcessor.bookie.addEntry(add.getData(), this, channel, add.getMasterKey(), LedgerType.FORCE_ON_JOURNAL);
=======
                requestProcessor.bookie.addEntry(add.getData(), ledgerType, this, channel, add.getMasterKey());
>>>>>>> 6ea9e47c
            }
        } catch (IOException e) {
            LOG.error("Error writing " + add, e);
            rc = BookieProtocol.EIO;
        } catch (BookieException.LedgerFencedException lfe) {
            LOG.error("Attempt to write to fenced ledger", lfe);
            rc = BookieProtocol.EFENCED;
        } catch (BookieException e) {
            LOG.error("Unauthorized access to ledger " + add.getLedgerId(), e);
            rc = BookieProtocol.EUA;
        } finally {
            add.release();
        }

        if (rc != BookieProtocol.EOK) {
            requestProcessor.addEntryStats.registerFailedEvent(MathUtils.elapsedNanos(startTimeNanos),
                    TimeUnit.NANOSECONDS);
            sendResponse(rc,
                         ResponseBuilder.buildErrorResponse(rc, add),
                         requestProcessor.addRequestStats);
        }
    }

    @Override
    public void writeComplete(int rc, long ledgerId, long entryId,
                              BookieSocketAddress addr, Object ctx) {
        if (BookieProtocol.EOK == rc) {
            requestProcessor.addEntryStats.registerSuccessfulEvent(MathUtils.elapsedNanos(startTimeNanos),
                    TimeUnit.NANOSECONDS);
        } else {
            requestProcessor.addEntryStats.registerFailedEvent(MathUtils.elapsedNanos(startTimeNanos),
                    TimeUnit.NANOSECONDS);
        }
        sendResponse(rc,
                     ResponseBuilder.buildAddResponse(request),
                     requestProcessor.addRequestStats);
        recycle();
    }

    @Override
    public String toString() {
        return String.format("WriteEntry(%d, %d)",
                             request.getLedgerId(), request.getEntryId());
    }
    
    private void recycle() {
        reset();
        recyclerHandle.recycle(this);
    }

    private final Recycler.Handle<WriteEntryProcessor> recyclerHandle;

    private WriteEntryProcessor(Recycler.Handle<WriteEntryProcessor> recyclerHandle) {
        this.recyclerHandle = recyclerHandle;
    }

    private static final Recycler<WriteEntryProcessor> RECYCLER = new Recycler<WriteEntryProcessor>() {
        @Override
        protected WriteEntryProcessor newObject(Recycler.Handle<WriteEntryProcessor> handle) {
            return new WriteEntryProcessor(handle);
        }
    };
}<|MERGE_RESOLUTION|>--- conflicted
+++ resolved
@@ -76,11 +76,7 @@
             if (add.isRecoveryAdd()) {
                 requestProcessor.bookie.recoveryAddEntry(add.getData(), ledgerType, this, channel, add.getMasterKey());
             } else {
-<<<<<<< HEAD
-                requestProcessor.bookie.addEntry(add.getData(), this, channel, add.getMasterKey(), LedgerType.FORCE_ON_JOURNAL);
-=======
                 requestProcessor.bookie.addEntry(add.getData(), ledgerType, this, channel, add.getMasterKey());
->>>>>>> 6ea9e47c
             }
         } catch (IOException e) {
             LOG.error("Error writing " + add, e);
