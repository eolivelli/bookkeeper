--- conflicted
+++ resolved
@@ -555,7 +555,6 @@
         Object request = null;
         CompletionKey completionKey = null;
         if (useV2WireProtocol) {
-<<<<<<< HEAD
             if (!ledgerType.equals(LedgerType.PD_JOURNAL)) {
                 // V2 protocol supports only PD_JOURNAL ledgers
                 LOG.error("invalid ledger type {} for v2 protocol", ledgerType);
@@ -564,10 +563,8 @@
                     addr, ctx);
                 return;
             }
-            completionKey = new V2CompletionKey(ledgerId, entryId, OperationType.ADD_ENTRY);
-=======
+            
             completionKey = acquireV2Key(ledgerId, entryId, OperationType.ADD_ENTRY);
->>>>>>> ce7bc6a0
             request = new BookieProtocol.AddRequest(BookieProtocol.CURRENT_PROTOCOL_VERSION, ledgerId, entryId,
                     (short) options, masterKey, toSend);
         } else {
@@ -1691,28 +1688,6 @@
     }
 
     // visible for testing
-<<<<<<< HEAD
-    class AddCompletion extends CompletionValue {
-        final WriteCallback cb;
-
-        public AddCompletion(CompletionKey key,
-                             final WriteCallback originalCallback,
-                             final Object originalCtx,
-                             final long ledgerId, final long entryId) {
-            super("Add", originalCtx, ledgerId, entryId,
-                  addEntryOpLogger, addTimeoutOpLogger,
-                  scheduleTimeout(key, addEntryTimeout));
-            this.cb = new WriteCallback() {
-                @Override
-                public void writeComplete(int rc, long ledgerId, long entryId,
-                                          long lastAddSyncedEntry, BookieSocketAddress addr,
-                                          Object ctx) {
-                    cancelTimeoutAndLogOp(rc);
-                    originalCallback.writeComplete(rc, ledgerId, entryId, lastAddSyncedEntry,
-                                                   addr, originalCtx);
-                }
-            };
-=======
     class AddCompletion extends CompletionValue implements WriteCallback {
         final Recycler.Handle<AddCompletion> handle;
 
@@ -1746,7 +1721,6 @@
             originalCallback.writeComplete(rc, ledgerId, entryId, addr, ctx);
             key.release();
             handle.recycle(this);
->>>>>>> ce7bc6a0
         }
 
         @Override
@@ -1757,12 +1731,7 @@
         @Override
         public void errorOut(final int rc) {
             errorOutAndRunCallback(
-<<<<<<< HEAD
-                    () -> cb.writeComplete(rc, ledgerId, entryId, BookieProtocol.INVALID_ENTRY_ID,
-                                           addr, ctx));
-=======
                     () -> writeComplete(rc, ledgerId, entryId, addr, ctx));
->>>>>>> ce7bc6a0
         }
 
         @Override
@@ -1790,11 +1759,8 @@
                                          BKException.Code.WriteException,
                                          "ledger", ledgerId,
                                          "entry", entryId);
-<<<<<<< HEAD
-            cb.writeComplete(rc, ledgerId, entryId, lastAddSyncedEntry, addr, ctx);
-=======
-            writeComplete(rc, ledgerId, entryId, addr, ctx);
->>>>>>> ce7bc6a0
+
+            writeComplete(rc, ledgerId, entryId, lastAddSyncedEntry, addr, ctx);
         }
     }
 
