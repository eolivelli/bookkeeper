/**
 * Licensed to the Apache Software Foundation (ASF) under one
 * or more contributor license agreements.  See the NOTICE file
 * distributed with this work for additional information
 * regarding copyright ownership.  The ASF licenses this file
 * to you under the Apache License, Version 2.0 (the
 * "License"); you may not use this file except in compliance
 * with the License.  You may obtain a copy of the License at
 *
 *   http://www.apache.org/licenses/LICENSE-2.0
 *
 * Unless required by applicable law or agreed to in writing,
 * software distributed under the License is distributed on an
 * "AS IS" BASIS, WITHOUT WARRANTIES OR CONDITIONS OF ANY
 * KIND, either express or implied.  See the License for the
 * specific language governing permissions and limitations
 * under the License.
 *
 */
package org.apache.bookkeeper.client;

import static org.apache.bookkeeper.client.LedgerHandle.INVALID_ENTRY_ID;

import io.netty.buffer.ByteBuf;
import io.netty.buffer.Unpooled;
import java.util.ArrayList;
import java.util.Enumeration;
import java.util.HashSet;
import java.util.Iterator;
import java.util.LinkedList;
import java.util.List;
import java.util.Map;
import java.util.Set;
import java.util.concurrent.atomic.AtomicBoolean;
import java.util.concurrent.atomic.AtomicInteger;
import org.apache.bookkeeper.client.AsyncCallback.ReadCallback;
import org.apache.bookkeeper.net.BookieSocketAddress;
import org.apache.bookkeeper.proto.BookieProtocol;
import org.apache.bookkeeper.proto.BookkeeperInternalCallbacks.GenericCallback;
import org.apache.bookkeeper.proto.BookkeeperInternalCallbacks.MultiCallback;
import org.apache.bookkeeper.proto.BookkeeperInternalCallbacks.WriteCallback;
import org.apache.bookkeeper.proto.DataFormats.LedgerType;
import org.apache.bookkeeper.replication.ReplicationStats;
import org.apache.bookkeeper.stats.Counter;
import org.apache.bookkeeper.stats.NullStatsLogger;
import org.apache.bookkeeper.stats.OpStatsLogger;
import org.apache.bookkeeper.stats.StatsLogger;
import org.apache.bookkeeper.util.OrderedSafeExecutor.OrderedSafeGenericCallback;
import org.apache.zookeeper.AsyncCallback;
import org.slf4j.Logger;
import org.slf4j.LoggerFactory;

/**
 * This is the helper class for replicating the fragments from one bookie to
 * another
 */
public class LedgerFragmentReplicator {

    // BookKeeper instance
    private BookKeeper bkc;
    private StatsLogger statsLogger;
    private final Counter numEntriesRead;
    private final OpStatsLogger numBytesRead;
    private final Counter numEntriesWritten;
    private final OpStatsLogger numBytesWritten;

    public LedgerFragmentReplicator(BookKeeper bkc, StatsLogger statsLogger) {
        this.bkc = bkc;
        this.statsLogger = statsLogger;
        numEntriesRead = this.statsLogger.getCounter(ReplicationStats.NUM_ENTRIES_READ);
        numBytesRead = this.statsLogger.getOpStatsLogger(ReplicationStats.NUM_BYTES_READ);
        numEntriesWritten = this.statsLogger.getCounter(ReplicationStats.NUM_ENTRIES_WRITTEN);
        numBytesWritten = this.statsLogger.getOpStatsLogger(ReplicationStats.NUM_BYTES_WRITTEN);
    }

    public LedgerFragmentReplicator(BookKeeper bkc) {
        this(bkc, NullStatsLogger.INSTANCE);
    }

    private final static Logger LOG = LoggerFactory
            .getLogger(LedgerFragmentReplicator.class);

    private void replicateFragmentInternal(final LedgerHandle lh,
            final LedgerFragment lf,
            final AsyncCallback.VoidCallback ledgerFragmentMcb,
            final Set<BookieSocketAddress> newBookies) throws InterruptedException {
        if (!lf.isClosed()) {
            LOG.error("Trying to replicate an unclosed fragment;"
                      + " This is not safe {}", lf);
            ledgerFragmentMcb.processResult(BKException.Code.UnclosedFragmentException,
                                            null, null);
            return;
        }
        Long startEntryId = lf.getFirstStoredEntryId();
        Long endEntryId = lf.getLastStoredEntryId();
        if (endEntryId == null) {
            /*
             * Ideally this should never happen if bookie failure is taken care
             * of properly. Nothing we can do though in this case.
             */
            LOG.warn("Dead bookie (" + lf.getAddresses()
                    + ") is still part of the current"
                    + " active ensemble for ledgerId: " + lh.getId());
            ledgerFragmentMcb.processResult(BKException.Code.OK, null, null);
            return;
        }
        if (startEntryId > endEntryId || endEntryId <= INVALID_ENTRY_ID) {
            // for open ledger which there is no entry, the start entry id is 0,
            // the end entry id is -1.
            // we can return immediately to trigger forward read
            ledgerFragmentMcb.processResult(BKException.Code.OK, null, null);
            return;
        }

        /*
         * Add all the entries to entriesToReplicate list from
         * firstStoredEntryId to lastStoredEntryID.
         */
        List<Long> entriesToReplicate = new LinkedList<Long>();
        long lastStoredEntryId = lf.getLastStoredEntryId();
        for (long i = lf.getFirstStoredEntryId(); i <= lastStoredEntryId; i++) {
            entriesToReplicate.add(i);
        }
        /*
         * Now asynchronously replicate all of the entries for the ledger
         * fragment that were on the dead bookie.
         */
        MultiCallback ledgerFragmentEntryMcb = new MultiCallback(
                entriesToReplicate.size(), ledgerFragmentMcb, null, BKException.Code.OK,
                BKException.Code.LedgerRecoveryException);
        for (final Long entryId : entriesToReplicate) {
            recoverLedgerFragmentEntry(entryId, lh, ledgerFragmentEntryMcb,
                    newBookies);
        }
    }

    /**
     * This method replicate a ledger fragment which is a contiguous portion of
     * a ledger that was stored in an ensemble that included the failed bookie.
     * It will Splits the fragment into multiple sub fragments by keeping the
     * max entries up to the configured value of rereplicationEntryBatchSize and
     * then it re-replicates that batched entry fragments one by one. After
     * re-replication of all batched entry fragments, it will update the
     * ensemble info with new Bookie once
     * 
     * @param lh
     *            LedgerHandle for the ledger
     * @param lf
     *            LedgerFragment to replicate
     * @param ledgerFragmentMcb
     *            MultiCallback to invoke once we've recovered the current
     *            ledger fragment.
     * @param targetBookieAddresses
     *            New bookies we want to use to recover and replicate the ledger
     *            entries that were stored on the failed bookie.
     */
    void replicate(final LedgerHandle lh, final LedgerFragment lf,
            final AsyncCallback.VoidCallback ledgerFragmentMcb,
            final Set<BookieSocketAddress> targetBookieAddresses)
            throws InterruptedException {
        Set<LedgerFragment> partionedFragments = splitIntoSubFragments(lh, lf,
                bkc.getConf().getRereplicationEntryBatchSize());
        LOG.info("Replicating fragment {} in {} sub fragments.",
                lf, partionedFragments.size());
        replicateNextBatch(lh, partionedFragments.iterator(),
                ledgerFragmentMcb, targetBookieAddresses);
    }

    /** Replicate the batched entry fragments one after other */
    private void replicateNextBatch(final LedgerHandle lh,
            final Iterator<LedgerFragment> fragments,
            final AsyncCallback.VoidCallback ledgerFragmentMcb,
            final Set<BookieSocketAddress> targetBookieAddresses) {
        if (fragments.hasNext()) {
            try {
                replicateFragmentInternal(lh, fragments.next(),
                        new AsyncCallback.VoidCallback() {
                            @Override
                            public void processResult(int rc, String v, Object ctx) {
                                if (rc != BKException.Code.OK) {
                                    ledgerFragmentMcb.processResult(rc, null,
                                            null);
                                } else {
                                    replicateNextBatch(lh, fragments,
                                            ledgerFragmentMcb,
                                            targetBookieAddresses);
                                }
                            }

                        }, targetBookieAddresses);
            } catch (InterruptedException e) {
                ledgerFragmentMcb.processResult(
                        BKException.Code.InterruptedException, null, null);
                Thread.currentThread().interrupt();
            }
        } else {
            ledgerFragmentMcb.processResult(BKException.Code.OK, null, null);
        }
    }

    /**
     * Split the full fragment into batched entry fragments by keeping
     * rereplicationEntryBatchSize of entries in each one and can treat them as
     * sub fragments
     */
    static Set<LedgerFragment> splitIntoSubFragments(LedgerHandle lh,
            LedgerFragment ledgerFragment, long rereplicationEntryBatchSize) {
        Set<LedgerFragment> fragments = new HashSet<LedgerFragment>();
        if (rereplicationEntryBatchSize <= 0) {
            // rereplicationEntryBatchSize can not be 0 or less than 0,
            // returning with the current fragment
            fragments.add(ledgerFragment);
            return fragments;
        }

        long firstEntryId = ledgerFragment.getFirstStoredEntryId();
        long lastEntryId = ledgerFragment.getLastStoredEntryId();
        long numberOfEntriesToReplicate = (lastEntryId - firstEntryId) + 1;
        long splitsWithFullEntries = numberOfEntriesToReplicate
                / rereplicationEntryBatchSize;

        if (splitsWithFullEntries == 0) {// only one fragment
            fragments.add(ledgerFragment);
            return fragments;
        }

        long fragmentSplitLastEntry = 0;
        for (int i = 0; i < splitsWithFullEntries; i++) {
            fragmentSplitLastEntry = (firstEntryId + rereplicationEntryBatchSize) - 1;
            fragments.add(new LedgerFragment(lh, firstEntryId,
                    fragmentSplitLastEntry, ledgerFragment.getBookiesIndexes()));
            firstEntryId = fragmentSplitLastEntry + 1;
        }

        long lastSplitWithPartialEntries = numberOfEntriesToReplicate
                % rereplicationEntryBatchSize;
        if (lastSplitWithPartialEntries > 0) {
            fragments.add(new LedgerFragment(lh, firstEntryId, firstEntryId
                    + lastSplitWithPartialEntries - 1, ledgerFragment
                    .getBookiesIndexes()));
        }
        return fragments;
    }

    /**
     * This method asynchronously recovers a specific ledger entry by reading
     * the values via the BookKeeper Client (which would read it from the other
     * replicas) and then writing it to the chosen new bookie.
     *
     * @param entryId
     *            Ledger Entry ID to recover.
     * @param lh
     *            LedgerHandle for the ledger
     * @param ledgerFragmentEntryMcb
     *            MultiCallback to invoke once we've recovered the current
     *            ledger entry.
     * @param newBookies
     *            New bookies we want to use to recover and replicate the ledger
     *            entries that were stored on the failed bookie.
     */
    private void recoverLedgerFragmentEntry(final Long entryId,
            final LedgerHandle lh,
            final AsyncCallback.VoidCallback ledgerFragmentEntryMcb,
            final Set<BookieSocketAddress> newBookies) throws InterruptedException {
        final LedgerType ledgerType = lh.getLedgerMetadata().getLedgerType();
        final AtomicInteger numCompleted = new AtomicInteger(0);
        final AtomicBoolean completed = new AtomicBoolean(false);
        final WriteCallback multiWriteCallback = new WriteCallback() {
            @Override
            public void writeComplete(int rc, long ledgerId, long entryId, BookieSocketAddress addr, Object ctx) {
                if (rc != BKException.Code.OK) {
                    LOG.error("BK error writing entry for ledgerId: {}, entryId: {}, bookie: {}",
                              new Object[] { ledgerId, entryId, addr, BKException.create(rc) });
                    if (completed.compareAndSet(false, true)) {
                        ledgerFragmentEntryMcb.processResult(rc, null, null);
                    }
                } else {
                    numEntriesWritten.inc();
                    if (ctx instanceof Long) {
                        numBytesWritten.registerSuccessfulValue((Long) ctx);
                    }
                    if (LOG.isDebugEnabled()) {
                        LOG.debug("Success writing ledger id {}, entry id {} to a new bookie {}!",
                                  new Object[] { ledgerId, entryId, addr });
                    }
                    if (numCompleted.incrementAndGet() == newBookies.size() &&
                        completed.compareAndSet(false, true)) {
                        ledgerFragmentEntryMcb.processResult(rc, null, null);
                    }
                }
            }
        };
        /*
         * Read the ledger entry using the LedgerHandle. This will allow us to
         * read the entry from one of the other replicated bookies other than
         * the dead one.
         */
        lh.asyncReadEntries(entryId, entryId, new ReadCallback() {
            @Override
            public void readComplete(int rc, LedgerHandle lh,
                    Enumeration<LedgerEntry> seq, Object ctx) {
                if (rc != BKException.Code.OK) {
                    LOG.error("BK error reading ledger entry: " + entryId,
                            BKException.create(rc));
                    ledgerFragmentEntryMcb.processResult(rc, null, null);
                    return;
                }
                /*
                 * Now that we've read the ledger entry, write it to the new
                 * bookie we've selected.
                 */
                LedgerEntry entry = seq.nextElement();
                byte[] data = entry.getEntry();
                final long dataLength = data.length;
                numEntriesRead.inc();
                numBytesRead.registerSuccessfulValue(dataLength);
                ByteBuf toSend = lh.getDigestManager()
                        .computeDigestAndPackageForSending(entryId,
                                lh.getLastAddConfirmed(), entry.getLength(),
                                Unpooled.wrappedBuffer(data, 0, data.length));
<<<<<<< HEAD
                bkc.getBookieClient().addEntry(newBookie, lh.getId(),
                        lh.getLedgerKey(), entryId, toSend,
                        new WriteCallback() {
                            @Override
                            public void writeComplete(int rc, long ledgerId,
                                    long entryId, BookieSocketAddress addr,
                                    Object ctx) {
                                if (rc != BKException.Code.OK) {
                                    LOG.error(
                                            "BK error writing entry for ledgerId: "
                                                    + ledgerId + ", entryId: "
                                                    + entryId + ", bookie: "
                                                    + addr, BKException
                                                    .create(rc));
                                } else {
                                    numEntriesWritten.inc();
                                    numBytesWritten.registerSuccessfulValue(dataLength);
                                    if (LOG.isDebugEnabled()) {
                                        LOG.debug("Success writing ledger id "
                                                + ledgerId + ", entry id "
                                                + entryId + " to a new bookie "
                                                + addr + "!");
                                    }
                                }
                                /*
                                 * Pass the return code result up the chain with
                                 * the parent callback.
                                 */
                                ledgerFragmentEntryMcb.processResult(rc, null,
                                        null);
                            }
                        }, null, BookieProtocol.FLAG_RECOVERY_ADD, LedgerType.FORCE_ON_JOURNAL);
=======
                for (BookieSocketAddress newBookie : newBookies) {
                    bkc.getBookieClient().addEntry(newBookie, lh.getId(),
                            lh.getLedgerKey(), entryId, toSend.retainedSlice(),
                            multiWriteCallback, dataLength, BookieProtocol.FLAG_RECOVERY_ADD, ledgerType);
                }
                toSend.release();
>>>>>>> 6ea9e47c
            }
        }, null);
    }

    /**
     * Callback for recovery of a single ledger fragment. Once the fragment has
     * had all entries replicated, update the ensemble in zookeeper. Once
     * finished propogate callback up to ledgerFragmentsMcb which should be a
     * multicallback responsible for all fragments in a single ledger
     */
    static class SingleFragmentCallback implements AsyncCallback.VoidCallback {
        final AsyncCallback.VoidCallback ledgerFragmentsMcb;
        final LedgerHandle lh;
        final long fragmentStartId;
        final Map<BookieSocketAddress, BookieSocketAddress> oldBookie2NewBookie;

        SingleFragmentCallback(AsyncCallback.VoidCallback ledgerFragmentsMcb,
                LedgerHandle lh, long fragmentStartId,
                Map<BookieSocketAddress, BookieSocketAddress> oldBookie2NewBookie) {
            this.ledgerFragmentsMcb = ledgerFragmentsMcb;
            this.lh = lh;
            this.fragmentStartId = fragmentStartId;
            this.oldBookie2NewBookie = oldBookie2NewBookie;
        }

        @Override
        public void processResult(int rc, String path, Object ctx) {
            if (rc != BKException.Code.OK) {
                LOG.error("BK error replicating ledger fragments for ledger: "
                        + lh.getId(), BKException.create(rc));
                ledgerFragmentsMcb.processResult(rc, null, null);
                return;
            }
            updateEnsembleInfo(ledgerFragmentsMcb, fragmentStartId, lh, oldBookie2NewBookie);
        }
    }

    /** Updates the ensemble with newBookie and notify the ensembleUpdatedCb */
    private static void updateEnsembleInfo(
            AsyncCallback.VoidCallback ensembleUpdatedCb, long fragmentStartId,
            LedgerHandle lh, Map<BookieSocketAddress, BookieSocketAddress> oldBookie2NewBookie) {
        /*
         * Update the ledger metadata's ensemble info to point to the new
         * bookie.
         */
        ArrayList<BookieSocketAddress> ensemble = lh.getLedgerMetadata()
                .getEnsembles().get(fragmentStartId);
        for (Map.Entry<BookieSocketAddress, BookieSocketAddress> entry : oldBookie2NewBookie.entrySet()) {
            int deadBookieIndex = ensemble.indexOf(entry.getKey());
            // update ensemble info might happen after re-read ledger metadata, so the ensemble might already
            // change. if ensemble is already changed, skip replacing the bookie doesn't exist.
            if (deadBookieIndex >= 0) {
                ensemble.set(deadBookieIndex, entry.getValue());
            } else {
                LOG.info("Bookie {} doesn't exist in ensemble {} anymore.", entry.getKey(), ensemble);
            }
        }
        lh.writeLedgerConfig(new UpdateEnsembleCb(ensembleUpdatedCb,
                fragmentStartId, lh, oldBookie2NewBookie));
    }

    /**
     * Update the ensemble data with newBookie. re-reads the metadata on
     * MetadataVersionException and update ensemble again. On successfull
     * updation, it will also notify to super call back
     */
    private static class UpdateEnsembleCb implements GenericCallback<Void> {
        final AsyncCallback.VoidCallback ensembleUpdatedCb;
        final LedgerHandle lh;
        final long fragmentStartId;
        final Map<BookieSocketAddress, BookieSocketAddress> oldBookie2NewBookie;

        public UpdateEnsembleCb(AsyncCallback.VoidCallback ledgerFragmentsMcb,
                long fragmentStartId, LedgerHandle lh,
                Map<BookieSocketAddress, BookieSocketAddress> oldBookie2NewBookie) {
            this.ensembleUpdatedCb = ledgerFragmentsMcb;
            this.lh = lh;
            this.fragmentStartId = fragmentStartId;
            this.oldBookie2NewBookie = oldBookie2NewBookie;
        }

        @Override
        public void operationComplete(int rc, Void result) {
            if (rc == BKException.Code.MetadataVersionException) {
                LOG.warn("Two fragments attempted update at once; ledger id: "
                        + lh.getId() + " startid: " + fragmentStartId);
                // try again, the previous success (with which this has
                // conflicted) will have updated the stat other operations
                // such as (addEnsemble) would update it too.
                lh.rereadMetadata(new OrderedSafeGenericCallback<LedgerMetadata>(
                                lh.bk.mainWorkerPool, lh.getId()) {
                            @Override
                            public void safeOperationComplete(int rc,
                                    LedgerMetadata newMeta) {
                                if (rc != BKException.Code.OK) {
                                    LOG
                                            .error("Error reading updated ledger metadata for ledger "
                                                    + lh.getId());
                                    ensembleUpdatedCb.processResult(rc, null,
                                            null);
                                } else {
                                    lh.metadata = newMeta;
                                    updateEnsembleInfo(ensembleUpdatedCb,
                                            fragmentStartId, lh, oldBookie2NewBookie);
                                }
                            }
                            @Override
                            public String toString() {
                                return String.format("ReReadMetadataForUpdateEnsemble(%d)", lh.getId());
                            }
                        });
                return;
            } else if (rc != BKException.Code.OK) {
                LOG.error("Error updating ledger config metadata for ledgerId "
                        + lh.getId() + " : " + BKException.getMessage(rc));
            } else {
                LOG.info("Updated ZK for ledgerId: (" + lh.getId() + " : "
                        + fragmentStartId
                        + ") to point ledger fragments from old bookies to new bookies: "
                        + oldBookie2NewBookie);
            }
            /*
             * Pass the return code result up the chain with the parent
             * callback.
             */
            ensembleUpdatedCb.processResult(rc, null, null);
        }
    }
}<|MERGE_RESOLUTION|>--- conflicted
+++ resolved
@@ -318,47 +318,12 @@
                         .computeDigestAndPackageForSending(entryId,
                                 lh.getLastAddConfirmed(), entry.getLength(),
                                 Unpooled.wrappedBuffer(data, 0, data.length));
-<<<<<<< HEAD
-                bkc.getBookieClient().addEntry(newBookie, lh.getId(),
-                        lh.getLedgerKey(), entryId, toSend,
-                        new WriteCallback() {
-                            @Override
-                            public void writeComplete(int rc, long ledgerId,
-                                    long entryId, BookieSocketAddress addr,
-                                    Object ctx) {
-                                if (rc != BKException.Code.OK) {
-                                    LOG.error(
-                                            "BK error writing entry for ledgerId: "
-                                                    + ledgerId + ", entryId: "
-                                                    + entryId + ", bookie: "
-                                                    + addr, BKException
-                                                    .create(rc));
-                                } else {
-                                    numEntriesWritten.inc();
-                                    numBytesWritten.registerSuccessfulValue(dataLength);
-                                    if (LOG.isDebugEnabled()) {
-                                        LOG.debug("Success writing ledger id "
-                                                + ledgerId + ", entry id "
-                                                + entryId + " to a new bookie "
-                                                + addr + "!");
-                                    }
-                                }
-                                /*
-                                 * Pass the return code result up the chain with
-                                 * the parent callback.
-                                 */
-                                ledgerFragmentEntryMcb.processResult(rc, null,
-                                        null);
-                            }
-                        }, null, BookieProtocol.FLAG_RECOVERY_ADD, LedgerType.FORCE_ON_JOURNAL);
-=======
                 for (BookieSocketAddress newBookie : newBookies) {
                     bkc.getBookieClient().addEntry(newBookie, lh.getId(),
                             lh.getLedgerKey(), entryId, toSend.retainedSlice(),
                             multiWriteCallback, dataLength, BookieProtocol.FLAG_RECOVERY_ADD, ledgerType);
                 }
                 toSend.release();
->>>>>>> 6ea9e47c
             }
         }, null);
     }
