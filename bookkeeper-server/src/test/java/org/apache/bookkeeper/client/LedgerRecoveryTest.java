--- conflicted
+++ resolved
@@ -189,11 +189,7 @@
 
         Bookie fakeBookie = new Bookie(conf) {
             @Override
-<<<<<<< HEAD
-            public void addEntry(ByteBuf entry, WriteCallback cb, Object ctx, byte[] masterKey, LedgerType ledgerType)
-=======
             public void addEntry(ByteBuf entry, LedgerType ledgerType, WriteCallback cb, Object ctx, byte[] masterKey)
->>>>>>> 6ea9e47c
                     throws IOException, BookieException {
                 // drop request to simulate a slow and failed bookie
             }
