--- conflicted
+++ resolved
@@ -539,12 +539,8 @@
         // this bookie.addEntry call is required. FileInfo for Ledger 1 would be created with this call.
         // without the fileinfo, 'flushTestSortedLedgerStorage.addEntry' calls will fail
         // because of BOOKKEEPER-965 change.
-<<<<<<< HEAD
         bookie.addEntry(generateEntry(1, 1), false, new Bookie.NopWriteCallback(), null, "passwd".getBytes());
 
-=======
-        bookie.addEntry(generateEntry(1, 1), new Bookie.NopWriteCallback(), null, "passwd".getBytes());
->>>>>>> 3a6699df
         flushTestSortedLedgerStorage.addEntry(generateEntry(1, 2));
         assertFalse("Bookie is expected to be in ReadWrite mode", bookie.isReadOnly());
         assertTrue("EntryMemTable SnapShot is expected to be empty", memTable.snapshot.isEmpty());
